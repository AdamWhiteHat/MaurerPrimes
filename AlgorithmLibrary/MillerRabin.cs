﻿using System;
using System.Linq;
using System.Text;
using System.Numerics;
using System.Collections.Generic;
using System.Threading.Tasks;

namespace AlgorithmLibrary
{
<<<<<<< HEAD
	public static class MillerRabin
	{
		private static readonly BigInteger Two = new BigInteger(2);

		public static bool CompositeTest(BigInteger hopeful, int accuracy)
		{
			Log.MethodEnter("MillerRabinPrimalityTest", hopeful, accuracy);

			if (hopeful == 2 || hopeful == 3)
			{
				Log.MethodLeave();
				return true;
			}

			BigInteger remainder = hopeful & 1;// % Two;

			if (remainder == 0)
			{
				Log.MethodLeave();
				return false;
			}

			BigInteger hopefulLess1 = hopeful - 1;
			BigInteger quotient = hopefulLess1;

			remainder = quotient & 1;// % Two;

			long divisionCount = 0;
			while (remainder == 0)
			{
				quotient = quotient >> 1;/// Two;
				remainder = quotient & 1;//% Two;
				divisionCount++;
			}

			BigInteger hopefulLess2 = hopeful - Two;
			BigInteger random = 0;
			BigInteger residue;

			int testCount = 1;
			int modCount = 1;
			for (testCount = 1; testCount <= accuracy; testCount++)
			{
				random = CryptoRandomSingleton.RandomRange(Two, hopefulLess2);
				residue = BigInteger.ModPow(random, quotient, hopeful);

				if (residue == 1 || residue == hopefulLess1)
				{
					continue;
				}

				modCount = 1;
				while (modCount <= divisionCount && residue != hopefulLess1)
				{
					residue = BigInteger.ModPow(residue, 2, hopeful);

					if (residue == 1)
					{
						Log.MethodLeave();
						return false;
					}

					modCount++;
				}

				if (residue != hopefulLess1)
				{
					Log.MethodLeave();
					return false;
				}

			}

			Log.MethodLeave();
			return true;
		}

		public static string GetCertificateOfPrimality(BigInteger probable, BigInteger accuracy)
		{
			BigInteger witness = CryptoRandomSingleton.RandomRange(Two, probable - Two);
			BigInteger modPow = BigInteger.ModPow(witness, probable - 1, probable);

			string result = null;
			if (modPow == 1) // a^n-1 mod n == 1
			{
				modPow = BigInteger.ModPow(witness, 2 * accuracy, probable);
				BigInteger gcd = BigInteger.GreatestCommonDivisor(modPow - 1, probable);

				if (gcd == 1)
				{
					//LogMethod("GetCertificateOfPrimality.RandomRange({0}, {1}) = {2}", Two, (probable - Two), witness);

					//Console.Write(".");
					result = Environment.NewLine;
					result += string.Format("Certificate of primality({0})", probable) + Environment.NewLine;
					result += "{" + Environment.NewLine;
					result += "   " + string.Format("{0} ^ {1}-1 mod {1} == 1{2}", witness, probable, Environment.NewLine);
					result += "   " + string.Format("GCD({0}, {1}) == 1{2}", (modPow - 1), probable, Environment.NewLine);
					result += "}" + Environment.NewLine;
				}
			}

			return result;
		}

	}
=======
    public class MillerRabin
    {
        public static TimeSpan InsideExecutionTime { get { return insideExecutionTime.TotalTime; } }
        public static TimeSpan OutsideExecutionTime { get { return outsideExecutionTime.TotalTime; } }
        private static AggregateTimer insideExecutionTime = new AggregateTimer();
        private static AggregateTimer outsideExecutionTime = new AggregateTimer();

        private static readonly BigInteger Two = new BigInteger(2);

        public static bool CompositeTest(BigInteger testValue, int accuracy)
        {
            using (outsideExecutionTime.StartTimer())
            {
                Log.MethodEnter("MillerRabinPrimalityTest", testValue, accuracy);

                if (testValue == 2 || testValue == 3)
                {
                    Log.MethodLeave();
                    return true;
                }

                BigInteger remainder = testValue & 1; // % Two;

                if (remainder == 0)
                {
                    Log.MethodLeave();
                    return false;
                }

                BigInteger hopefulLess1 = testValue - 1;
                BigInteger quotient = hopefulLess1;

                remainder = quotient & 1; // % Two;

                long divisionCount = 0;
                while (remainder == 0)
                {
                    quotient = quotient >> 1; // / Two;
                    remainder = quotient & 1; // % Two;
                    divisionCount++;
                }

                BigInteger hopefulLess2 = testValue - Two;
                BigInteger random = 0;
                BigInteger residue;

                int testCount = 1;
                int modCount = 1;
                for (testCount = 1; testCount <= accuracy; testCount++)
                {
                    random = CryptoRandomSingleton.RandomRange(Two, hopefulLess2);
                    using (insideExecutionTime.StartTimer())
                    {
                        residue = BigInteger.ModPow(value: random, exponent: quotient, modulus: testValue);
                    }
                    if (residue == 1 || residue == hopefulLess1)
                    {
                        continue;
                    }

                    modCount = 1;
                    while (modCount <= divisionCount && residue != hopefulLess1)
                    {
                         residue = (residue << 1) % testValue;

                        if (residue == 1)
                        {
                            Log.MethodLeave();
                            return false;
                        }

                        modCount++;
                    }

                    if (residue != hopefulLess1)
                    {
                        Log.MethodLeave();
                        return false;
                    }
                }
                Log.MethodLeave();
                return true;
            }
        }

        public static string GetCertificateOfPrimality(BigInteger probable, BigInteger accuracy)
        {
            BigInteger witness = CryptoRandomSingleton.RandomRange(Two, probable - Two);
            BigInteger modPow = BigInteger.ModPow(witness, probable - 1, probable);

            string result = null;
            if (modPow == 1) // a^n-1 mod n == 1
            {
                modPow = BigInteger.ModPow(witness, 2 * accuracy, probable);
                BigInteger gcd = BigInteger.GreatestCommonDivisor(modPow - 1, probable);

                if (gcd == 1)
                {
                    result = Environment.NewLine;
                    result += string.Format("Certificate of primality({0})", probable) + Environment.NewLine;
                    result += "{" + Environment.NewLine;
                    result += "   " + string.Format("{0} ^ {1}-1 mod {1} == 1{2}", witness, probable, Environment.NewLine);
                    result += "   " + string.Format("GCD({0}, {1}) == 1{2}", (modPow - 1), probable, Environment.NewLine);
                    result += "}" + Environment.NewLine;
                }
            }

            return result;
        }

    }
>>>>>>> f17ce85e
}<|MERGE_RESOLUTION|>--- conflicted
+++ resolved
@@ -7,114 +7,6 @@
 
 namespace AlgorithmLibrary
 {
-<<<<<<< HEAD
-	public static class MillerRabin
-	{
-		private static readonly BigInteger Two = new BigInteger(2);
-
-		public static bool CompositeTest(BigInteger hopeful, int accuracy)
-		{
-			Log.MethodEnter("MillerRabinPrimalityTest", hopeful, accuracy);
-
-			if (hopeful == 2 || hopeful == 3)
-			{
-				Log.MethodLeave();
-				return true;
-			}
-
-			BigInteger remainder = hopeful & 1;// % Two;
-
-			if (remainder == 0)
-			{
-				Log.MethodLeave();
-				return false;
-			}
-
-			BigInteger hopefulLess1 = hopeful - 1;
-			BigInteger quotient = hopefulLess1;
-
-			remainder = quotient & 1;// % Two;
-
-			long divisionCount = 0;
-			while (remainder == 0)
-			{
-				quotient = quotient >> 1;/// Two;
-				remainder = quotient & 1;//% Two;
-				divisionCount++;
-			}
-
-			BigInteger hopefulLess2 = hopeful - Two;
-			BigInteger random = 0;
-			BigInteger residue;
-
-			int testCount = 1;
-			int modCount = 1;
-			for (testCount = 1; testCount <= accuracy; testCount++)
-			{
-				random = CryptoRandomSingleton.RandomRange(Two, hopefulLess2);
-				residue = BigInteger.ModPow(random, quotient, hopeful);
-
-				if (residue == 1 || residue == hopefulLess1)
-				{
-					continue;
-				}
-
-				modCount = 1;
-				while (modCount <= divisionCount && residue != hopefulLess1)
-				{
-					residue = BigInteger.ModPow(residue, 2, hopeful);
-
-					if (residue == 1)
-					{
-						Log.MethodLeave();
-						return false;
-					}
-
-					modCount++;
-				}
-
-				if (residue != hopefulLess1)
-				{
-					Log.MethodLeave();
-					return false;
-				}
-
-			}
-
-			Log.MethodLeave();
-			return true;
-		}
-
-		public static string GetCertificateOfPrimality(BigInteger probable, BigInteger accuracy)
-		{
-			BigInteger witness = CryptoRandomSingleton.RandomRange(Two, probable - Two);
-			BigInteger modPow = BigInteger.ModPow(witness, probable - 1, probable);
-
-			string result = null;
-			if (modPow == 1) // a^n-1 mod n == 1
-			{
-				modPow = BigInteger.ModPow(witness, 2 * accuracy, probable);
-				BigInteger gcd = BigInteger.GreatestCommonDivisor(modPow - 1, probable);
-
-				if (gcd == 1)
-				{
-					//LogMethod("GetCertificateOfPrimality.RandomRange({0}, {1}) = {2}", Two, (probable - Two), witness);
-
-					//Console.Write(".");
-					result = Environment.NewLine;
-					result += string.Format("Certificate of primality({0})", probable) + Environment.NewLine;
-					result += "{" + Environment.NewLine;
-					result += "   " + string.Format("{0} ^ {1}-1 mod {1} == 1{2}", witness, probable, Environment.NewLine);
-					result += "   " + string.Format("GCD({0}, {1}) == 1{2}", (modPow - 1), probable, Environment.NewLine);
-					result += "}" + Environment.NewLine;
-				}
-			}
-
-			return result;
-		}
-
-	}
-=======
     public class MillerRabin
     {
         public static TimeSpan InsideExecutionTime { get { return insideExecutionTime.TotalTime; } }
@@ -226,5 +118,4 @@
         }
 
     }
->>>>>>> f17ce85e
 }